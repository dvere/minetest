--- conflicted
+++ resolved
@@ -300,17 +300,6 @@
 		 */
 		prctl(PR_SET_NAME, name);
 	}
-<<<<<<< HEAD
-#elif defined(__NetBSD__) 
-=======
-#elif defined(__FreeBSD__) || defined(__OpenBSD__)
->>>>>>> 6c98fd66
-	#include <pthread.h>
-	#include <pthread_np.h>
-
-	inline void setThreadName(const char *name) {
-		pthread_setname_np(pthread_self(), name);
-	}
 #elif defined(__FreeBSD__) || defined(__OpenBSD__)
 	#include <pthread.h>
 	#include <pthread_np.h>
